--- conflicted
+++ resolved
@@ -149,11 +149,9 @@
                 if (attrSpacing != null) Spacing = int.Parse(nodeTileset.Attributes["spacing"].Value);
                 if (attrClass != null) Class = attrClass.Value;
                 if (nodeImage != null) Image = ParseImage(nodeImage);
-<<<<<<< HEAD
+
                 if (nodeWangsets != null) Wangsets = ParseWangsets(nodeWangsets);
-=======
                 if (nodeOffset != null) Offset = ParseOffset(nodeOffset);
->>>>>>> a3d0ff95
 
                 Tiles = ParseTiles(nodesTile);
                 Properties = ParseProperties(nodesProperty);
@@ -164,7 +162,6 @@
             }
         }
 
-<<<<<<< HEAD
         private TiledWangset[] ParseWangsets(XmlNodeList nodeWangsets)
         {
             var result = new List<TiledWangset>();
@@ -218,7 +215,7 @@
             }
             
             return result.ToArray();
-=======
+
         private TiledOffset ParseOffset(XmlNode node)
         {
             var tiledOffset = new TiledOffset();
@@ -226,7 +223,7 @@
             tiledOffset.y = int.Parse(node.Attributes["y"].Value);
 
             return tiledOffset;
->>>>>>> a3d0ff95
+
         }
 
         private TiledImage ParseImage(XmlNode node)
